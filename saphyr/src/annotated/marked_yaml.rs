--- conflicted
+++ resolved
@@ -61,88 +61,6 @@
             span: Span::default(),
         }
     }
-<<<<<<< HEAD
-
-    /// Index into a YAML sequence or map.
-    /// A string index can be used to access a value in a map, and a usize index can be used to access an element of an sequence.
-    ///
-    /// Original implementation is from `serde_yaml` [get](https://docs.rs/serde_yaml/latest/serde_yaml/value/enum.Value.html#method.get)
-    pub fn get<I: Index>(&self, index: I) -> Option<&Self> {
-        index.index_into(self)
-    }
-}
-
-pub trait Index {
-    fn index_into<'v>(&self, v: &'v MarkedYaml) -> Option<&'v MarkedYaml>;
-}
-
-impl Index for usize {
-    fn index_into<'v>(&self, v: &'v MarkedYaml) -> Option<&'v MarkedYaml> {
-        v.data.as_vec().and_then(|elements| elements.get(*self))
-    }
-}
-
-impl Index for str {
-    fn index_into<'v>(&self, v: &'v MarkedYaml) -> Option<&'v MarkedYaml> {
-        v.get(self.to_string())
-    }
-}
-
-impl Index for MarkedYaml {
-    fn index_into<'v>(&self, v: &'v MarkedYaml) -> Option<&'v MarkedYaml> {
-        match &v.data {
-            YamlData::Array(vec) => {
-                if let Some(num) = self.data.as_i64() {
-                    vec.get(num as usize)
-                } else {
-                    None
-                }
-            }
-            YamlData::Hash(nodes) => nodes.get(self),
-            _ => None,
-        }
-    }
-}
-
-impl Index for YamlData<MarkedYaml> {
-    fn index_into<'v>(&self, v: &'v MarkedYaml) -> Option<&'v MarkedYaml> {
-        match &v.data {
-            YamlData::Array(vec) => {
-                if let Some(num) = self.as_i64() {
-                    vec.get(num as usize)
-                } else {
-                    None
-                }
-            }
-            YamlData::Hash(nodes) => {
-                let this = MarkedYaml {
-                    span: Span::default(),
-                    data: self.clone(),
-                };
-                nodes.get(&this)
-            }
-            _ => None,
-        }
-    }
-}
-
-impl Index for String {
-    fn index_into<'v>(&self, v: &'v MarkedYaml) -> Option<&'v MarkedYaml> {
-        let key = MarkedYaml::from_bare_yaml(Yaml::String(self.clone()));
-        v.data.as_hash().and_then(|elements| elements.get(&key))
-    }
-}
-
-impl<I> Index for &I
-where
-    I: ?Sized + Index,
-{
-    fn index_into<'v>(&self, v: &'v MarkedYaml) -> Option<&'v MarkedYaml> {
-        (**self).index_into(v)
-    }
-}
-=======
->>>>>>> 374d8920
 
     /// Convert a string to a  scalar node, abiding by the given metadata.
     ///
@@ -168,7 +86,93 @@
             },
         )
     }
-}
+
+    /// Index into a YAML sequence or map.
+    /// A string index can be used to access a value in a map, and a usize index can be used to access an element of an sequence.
+    ///
+    /// Original implementation is from `serde_yaml` [get](https://docs.rs/serde_yaml/latest/serde_yaml/value/enum.Value.html#method.get)
+    pub fn get<I: Index + 'input>(&self, index: I) -> Option<&Self> {
+        index.index_into(self)
+    }
+}
+
+pub trait Index {
+    fn index_into<'n, 'input>(self, v: &'n MarkedYaml<'input>) -> Option<&'n MarkedYaml<'input>>;
+}
+
+impl Index for usize {
+    fn index_into<'n, 'input>(self, v: &'n MarkedYaml<'input>) -> Option<&'n MarkedYaml<'input>> {
+        v.data.as_sequence_get(self)
+    }
+}
+
+impl Index for &str {
+    fn index_into<'n, 'input>(self, v: &'n MarkedYaml<'input>) -> Option<&'n MarkedYaml<'input>> {
+        v.get(self.to_string())
+    }
+}
+
+impl Index for MarkedYaml<'_> {
+    fn index_into<'n, 'm>(self, v: &'n MarkedYaml<'m>) -> Option<&'n MarkedYaml<'m>> {
+        if v.data.is_sequence() {
+            return if let Some(idx) = self.data.as_integer() {
+                v.data.as_sequence_get(idx as usize)
+            } else {
+                None
+            };
+        }
+        if v.data.is_mapping() {
+            return if let Some(key) = self.data.as_str() {
+                v.data.as_mapping_get(key)
+            } else {
+                None
+            };
+        }
+        None
+    }
+}
+
+// impl<'m> Index for YamlData<'m, MarkedYaml<'m>> {
+//     fn index_into<'v>(&self, v: &'v MarkedYaml) -> Option<&'v MarkedYaml> {
+//         match &v.data {
+//             YamlData::Sequence(vec) => {
+//                 if let Some(num) = self.as_integer() {
+//                     vec.get(num as usize)
+//                 } else {
+//                     None
+//                 }
+//             }
+//             YamlData::Mapping(_) => {
+//                 if let Some(key) = self.as_str() {
+//                     v.data.as_mapping_get(key).
+//                 } else {
+//                     None
+//                 }
+//             }
+//             _ => None,
+//         }
+//     }
+// }
+
+impl Index for String {
+    fn index_into<'v, 'input>(
+        self,
+        haystack: &'v MarkedYaml<'input>,
+    ) -> Option<&'v MarkedYaml<'input>> {
+        let needle = self.as_str();
+        haystack.data.as_mapping_get(needle)
+    }
+}
+
+// TODO:
+// impl<I> Index for &I
+// where
+//     I: ?Sized + Index,
+// {
+//     fn index_into<'v>(&self, v: &'v MarkedYaml) -> Option<&'v MarkedYaml> {
+//         self.index_into(v)
+//     }
+// }
 
 impl super::AnnotatedNode for MarkedYaml<'_> {
     type HashKey<'a> = MarkedYaml<'a>;
@@ -241,7 +245,7 @@
     fn mapping_mut(&mut self) -> &mut LinkedHashMap<Self::HashKey, Self> {
         self.data
             .as_mapping_mut()
-            .expect("Called mapping_mut on a non-hash")
+            .expect("Called mapping_mut on a non-Mapping")
     }
 
     fn take(&mut self) -> Self {
