--- conflicted
+++ resolved
@@ -1,18 +1,13 @@
 //! YAML serialization helpers.
 
-<<<<<<< HEAD
-use crate::yaml::{Hash, Yaml};
-use crate::{char_traits, MarkedYaml};
-=======
 use saphyr_parser::Tag;
 
 use crate::{
     char_traits,
     yaml::{Mapping, Yaml},
-    Scalar,
+    MarkedYaml, Scalar,
 };
 use std::borrow::Cow;
->>>>>>> 374d8920
 use std::convert::From;
 use std::error::Error;
 use std::fmt::{self, Display};
@@ -147,34 +142,33 @@
     }
 }
 
-impl Emittable for Yaml {
+impl Emittable for Yaml<'_> {
     fn node(&self) -> Yaml {
         Yaml::clone(self)
     }
 }
 
-impl Emittable for MarkedYaml {
+impl Emittable for MarkedYaml<'_> {
     fn node(&self) -> Yaml {
         to_yaml(self)
     }
 }
 
-pub fn to_yaml(input: &MarkedYaml) -> Yaml {
+pub fn to_yaml<'a>(input: &MarkedYaml<'a>) -> Yaml<'a> {
     match &input.data {
-        crate::YamlData::Real(r) => Yaml::Real(r.to_string()),
-        crate::YamlData::Integer(i) => Yaml::Integer(*i),
-        crate::YamlData::String(s) => Yaml::String(s.to_string()),
-        crate::YamlData::Boolean(b) => Yaml::Boolean(*b),
-        crate::YamlData::Array(vec) => Yaml::Array(vec.iter().map(to_yaml).collect()),
-        crate::YamlData::Hash(linked_hash_map) => Yaml::Hash(
+        crate::YamlData::Value(n) => Yaml::Value(n.clone()),
+        crate::YamlData::Sequence(vec) => Yaml::Sequence(vec.iter().map(to_yaml).collect()),
+        crate::YamlData::Mapping(linked_hash_map) => Yaml::Mapping(
             linked_hash_map
                 .iter()
                 .map(|(k, v)| (to_yaml(k), to_yaml(v)))
                 .collect(),
         ),
         crate::YamlData::Alias(a) => Yaml::Alias(*a),
-        crate::YamlData::Null => Yaml::Null,
         crate::YamlData::BadValue => Yaml::BadValue,
+        crate::YamlData::Representation(s, style, maybe_tag) => {
+            Yaml::Representation(s.clone(), *style, maybe_tag.clone())
+        }
     }
 }
 
@@ -268,19 +262,11 @@
         Ok(())
     }
 
-<<<<<<< HEAD
     fn emit_node<Y: Emittable>(&mut self, node: &Y) -> EmitResult {
         match node.node() {
-            Yaml::Array(ref v) => self.emit_array(v),
-            Yaml::Hash(ref h) => self.emit_hash(h),
-            Yaml::String(ref v) => {
-=======
-    fn emit_node(&mut self, node: &Yaml) -> EmitResult {
-        match *node {
             Yaml::Sequence(ref v) => self.emit_sequence(v),
             Yaml::Mapping(ref h) => self.emit_mapping(h),
             Yaml::Value(Scalar::String(ref v)) => {
->>>>>>> 374d8920
                 if self.multiline_strings
                     && v.contains('\n')
                     && char_traits::is_valid_literal_block_scalar(v)
